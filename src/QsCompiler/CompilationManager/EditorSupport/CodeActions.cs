﻿// Copyright (c) Microsoft Corporation. All rights reserved.
// Licensed under the MIT License.

using System;
using System.Collections.Generic;
using System.Collections.Immutable;
using System.Linq;
using Microsoft.Quantum.QsCompiler.CompilationBuilder.DataStructures;
using Microsoft.Quantum.QsCompiler.DataTypes;
using Microsoft.Quantum.QsCompiler.Diagnostics;
using Microsoft.Quantum.QsCompiler.SyntaxProcessing;
using Microsoft.Quantum.QsCompiler.SyntaxTokens;
using Microsoft.Quantum.QsCompiler.SyntaxTree;
using Microsoft.Quantum.QsCompiler.TextProcessing;
using Microsoft.Quantum.QsCompiler.Transformations.QsCodeOutput;
using Microsoft.VisualStudio.LanguageServer.Protocol;
using LSP = Microsoft.VisualStudio.LanguageServer.Protocol;


namespace Microsoft.Quantum.QsCompiler.CompilationBuilder
{
    internal static class SuggestedEdits
    {
        /// <summary>
        /// Returns the given edit for the specified file as WorkspaceEdit.
        /// Throws an ArgumentNullException if the given file or any of the given edits is null.
        /// </summary>
        private static WorkspaceEdit GetWorkspaceEdit(this FileContentManager file, params TextEdit[] edits)
        {
            if (file == null) throw new ArgumentNullException(nameof(file));
            if (edits == null || edits.Any(edit => edit == null)) throw new ArgumentNullException(nameof(edits));

            var versionedFileId = new VersionedTextDocumentIdentifier { Uri = file.Uri, Version = 1 }; // setting version to null here won't work in VS Code ...
            return new WorkspaceEdit
            {
                DocumentChanges = new[] { new TextDocumentEdit { TextDocument = versionedFileId, Edits = edits } },
                Changes = new Dictionary<string, TextEdit[]> { { file.FileName.Value, edits } }
            };
        }

        /// <summary>
        /// Returns all namespaces in which a callable with the name of the symbol at the given position in the given
        /// file belongs to.
<<<<<<< HEAD
        /// 
        /// Returns an empty collection if any of the arguments is null, if no unqualified symbol exists at that
        /// location, or if the position is not part of a namespace.
        /// 
=======
        ///
        /// Returns an empty collection if any of the arguments is null, if no unqualified symbol exists at that
        /// location, or if the position is not part of a namespace.
        ///
>>>>>>> 53e9f4fd
        /// Returns the name of the identifier as an out parameter if an unqualified symbol exists at that location.
        /// </summary>
        private static IEnumerable<NonNullable<string>> NamespaceSuggestionsForIdAtPosition
            (this FileContentManager file, Position pos, CompilationUnit compilation, out string idName)
        {
            var variables = file?.TryGetQsSymbolInfo(pos, true, out CodeFragment _)?.UsedVariables;
            idName = variables != null && variables.Any() ? variables.Single().Symbol.AsDeclarationName(null) : null;
            var nsName = file.TryGetNamespaceAt(pos);
            return idName != null && compilation != null && nsName != null
                ? compilation.GlobalSymbols.NamespacesContainingCallable(NonNullable<string>.New(idName))
                : ImmutableArray<NonNullable<string>>.Empty;
        }

        /// <summary>
        /// Returns all namespaces in which a type with the name of the symbol at the given position in the given file
        /// belongs to.
<<<<<<< HEAD
        /// 
        /// Returns an empty collection if any of the arguments is null, if no unqualified symbol exists at that
        /// location, or if the position is not part of a namespace.
        /// 
=======
        ///
        /// Returns an empty collection if any of the arguments is null, if no unqualified symbol exists at that
        /// location, or if the position is not part of a namespace.
        ///
>>>>>>> 53e9f4fd
        /// Returns the name of the type as an out parameter if an unqualified symbol exists at that location.
        /// </summary>
        private static IEnumerable<NonNullable<string>> NamespaceSuggestionsForTypeAtPosition
            (this FileContentManager file, Position pos, CompilationUnit compilation, out string typeName)
        {
            var types = file?.TryGetQsSymbolInfo(pos, true, out CodeFragment _)?.UsedTypes;
            typeName = types != null && types.Any() &&
                types.Single().Type is QsTypeKind<QsType, QsSymbol, QsSymbol, Characteristics>.UserDefinedType udt
                ? udt.Item.Symbol.AsDeclarationName(null) : null;
            var nsName = file.TryGetNamespaceAt(pos);
            return typeName != null && compilation != null && nsName != null
                ? compilation.GlobalSymbols.NamespacesContainingType(NonNullable<string>.New(typeName))
                : ImmutableArray<NonNullable<string>>.Empty;
        }

        /// <summary>
        /// Returns all code fragments in the specified file that overlap with the given range.
        /// Returns an empty sequence if any of the given arguments is null.
        /// </summary>
        private static IEnumerable<CodeFragment> FragmentsOverlappingWithRange(this FileContentManager file, LSP.Range range)
        {
            if (file == null || range?.Start == null || range.End == null) return Enumerable.Empty<CodeFragment>();
            var (start, end) = (range.Start.Line, range.End.Line);

            var fragAtStart = file.TryGetFragmentAt(range.Start, out var _, includeEnd: true);
            var inRange = file.GetTokenizedLine(start).Select(t => t.WithUpdatedLineNumber(start)).Where(ContextBuilder.TokensAfter(range.Start)); // does not include fragAtStart
            inRange = start == end
                ? inRange.Where(ContextBuilder.TokensStartingBefore(range.End))
                : inRange.Concat(file.GetTokenizedLines(start + 1, end - start - 1).SelectMany((x, i) => x.Select(t => t.WithUpdatedLineNumber(start + 1 + i))))
                    .Concat(file.GetTokenizedLine(end).Select(t => t.WithUpdatedLineNumber(end)).Where(ContextBuilder.TokensStartingBefore(range.End)));

            var fragments = ImmutableArray.CreateBuilder<CodeFragment>();
            if (fragAtStart != null) fragments.Add(fragAtStart);
            fragments.AddRange(inRange);
            return fragments.ToImmutableArray();
        }

        /// <summary>
        /// Return an enumerable of suitable edits to add open directives for all given namespaces for which no open directive already exists.
        /// Returns an edit for opening a given namespace even if an alias is already defined for that namespace.
        /// Returns an empty enumerable if suitable edits could not be determined.
        /// </summary>
        private static IEnumerable<TextEdit> OpenDirectiveSuggestions(this FileContentManager file, int lineNr, params NonNullable<string>[] namespaces)
        {
            // determine the first fragment in the containing namespace
            var nsElements = file?.NamespaceDeclarationTokens()
                .TakeWhile(t => t.Line <= lineNr).LastOrDefault() // going by line here is fine - inaccuracies if someone has multiple namespace and callable declarations on the same line seem acceptable...
                ?.GetChildren(deep: false);
            var firstInNs = nsElements?.FirstOrDefault()?.GetFragment();
            if (firstInNs?.Kind == null) return Enumerable.Empty<TextEdit>();

            // determine what open directives already exist
            var insertOpenDirAt = firstInNs.GetRange().Start;
            var openDirs = nsElements.Select(t => t.GetFragment().Kind?.OpenedNamespace())
                .TakeWhile(opened => opened?.IsValue ?? false)
                .Select(opened => (
                    opened.Value.Item.Item1.Symbol.AsDeclarationName(null),
                    opened.Value.Item.Item2.IsValue ? opened.Value.Item.Item2.Item.Symbol.AsDeclarationName("") : null))
                .Where(opened => opened.Item1 != null)
                .GroupBy(opened => opened.Item1, opened => opened.Item2) // in case there are duplicate open directives...
                .ToImmutableDictionary(opened => opened.Key, opened => opened.First());

            // range and whitespace info for inserting open directives
            var openDirEditRange = new LSP.Range { Start = insertOpenDirAt, End = insertOpenDirAt };
            var additionalLinesAfterOpenDir = firstInNs.Kind.OpenedNamespace().IsNull ? $"{Environment.NewLine}{Environment.NewLine}" : "";
            var indentationAfterOpenDir = file.GetLine(insertOpenDirAt.Line).Text.Substring(0, insertOpenDirAt.Character);
            var whitespaceAfterOpenDir = $"{Environment.NewLine}{additionalLinesAfterOpenDir}{(String.IsNullOrWhiteSpace(indentationAfterOpenDir) ? indentationAfterOpenDir : "    ")}";

            // construct a suitable edit
            return namespaces.Distinct().Where(ns => !openDirs.Contains(ns.Value, null)).Select(suggestedNS =>  // filter all namespaces that are already open
            {
                var directive = $"{Keywords.importDirectiveHeader.id} {suggestedNS.Value}";
                return new TextEdit { Range = openDirEditRange, NewText = $"{directive};{whitespaceAfterOpenDir}" };
            });
        }

        /// <summary>
        /// Returns a sequence of suggestions on how errors for ambiguous types and callable in the given diagnostics can be fixed,
        /// given the file for which those diagnostics were generated and the corresponding compilation.
        /// Returns an empty enumerable if any of the given arguments is null.
        /// </summary>
        internal static IEnumerable<(string, WorkspaceEdit)> SuggestionsForAmbiguousIdentifiers
            (this FileContentManager file, CompilationUnit compilation, IEnumerable<Diagnostic> diagnostics)
        {
            if (file == null || diagnostics == null) return Enumerable.Empty<(string, WorkspaceEdit)>();
            var ambiguousCallables = diagnostics.Where(DiagnosticTools.ErrorType(ErrorCode.AmbiguousCallable));
            var ambiguousTypes = diagnostics.Where(DiagnosticTools.ErrorType(ErrorCode.AmbiguousType));
            if (!ambiguousCallables.Any() && !ambiguousTypes.Any()) return Enumerable.Empty<(string, WorkspaceEdit)>();

            (string, WorkspaceEdit) SuggestedNameQualification(NonNullable<string> suggestedNS, string id, Position pos)
            {
                var edit = new TextEdit { Range = new LSP.Range { Start = pos, End = pos }, NewText = $"{suggestedNS.Value}." };
                return ($"{suggestedNS.Value}.{id}", file.GetWorkspaceEdit(edit));
            }

            var suggestedIdQualifications = ambiguousCallables.Select(d => d.Range.Start)
                .SelectMany(pos => file.NamespaceSuggestionsForIdAtPosition(pos, compilation, out var id)
                .Select(ns => SuggestedNameQualification(ns, id, pos)));
            var suggestedTypeQualifications = ambiguousTypes.Select(d => d.Range.Start)
                .SelectMany(pos => file.NamespaceSuggestionsForTypeAtPosition(pos, compilation, out var id)
                .Select(ns => SuggestedNameQualification(ns, id, pos)));
            return suggestedIdQualifications.Concat(suggestedTypeQualifications);
        }

        /// <summary>
        /// Returns a sequence of suggestions on how errors for unknown types and callable in the given diagnostics can be fixed,
        /// given the file for which those diagnostics were generated and the corresponding compilation.
        /// The given line number is used to determine the containing namespace.
        /// Returns an empty enumerable if any of the given arguments is null.
        /// </summary>
        internal static IEnumerable<(string, WorkspaceEdit)> SuggestionsForUnknownIdentifiers
            (this FileContentManager file, CompilationUnit compilation, int lineNr, IEnumerable<Diagnostic> diagnostics)
        {
            if (file == null || diagnostics == null) return Enumerable.Empty<(string, WorkspaceEdit)>();
            var unknownCallables = diagnostics.Where(DiagnosticTools.ErrorType(ErrorCode.UnknownIdentifier));
            var unknownTypes = diagnostics.Where(DiagnosticTools.ErrorType(ErrorCode.UnknownType));
            if (!unknownCallables.Any() && !unknownTypes.Any()) return Enumerable.Empty<(string, WorkspaceEdit)>();

            var suggestionsForIds = unknownCallables.Select(d => d.Range.Start)
                .SelectMany(pos => file.NamespaceSuggestionsForIdAtPosition(pos, compilation, out var _));
            var suggestionsForTypes = unknownTypes.Select(d => d.Range.Start)
                .SelectMany(pos => file.NamespaceSuggestionsForTypeAtPosition(pos, compilation, out var _));
            return file.OpenDirectiveSuggestions(lineNr, suggestionsForIds.Concat(suggestionsForTypes).ToArray())
                .Select(edit => (edit.NewText.Trim().Trim(';'), file.GetWorkspaceEdit(edit)));
        }

        /// <summary>
        /// Returns a sequence of suggestions on how deprecated syntax can be updated based on the generated diagnostics,
        /// and given the file for which those diagnostics were generated.
        /// Returns an empty enumerable if any of the given arguments is null.
        /// </summary>
        internal static IEnumerable<(string, WorkspaceEdit)> SuggestionsForDeprecatedSyntax
            (this FileContentManager file, IEnumerable<Diagnostic> diagnostics)
        {
            if (file == null || diagnostics == null) return Enumerable.Empty<(string, WorkspaceEdit)>();
            var deprecatedUnitTypes = diagnostics.Where(DiagnosticTools.WarningType(WarningCode.DeprecatedUnitType));
            var deprecatedNOToperators = diagnostics.Where(DiagnosticTools.WarningType(WarningCode.DeprecatedNOToperator));
            var deprecatedANDoperators = diagnostics.Where(DiagnosticTools.WarningType(WarningCode.DeprecatedANDoperator));
            var deprecatedORoperators = diagnostics.Where(DiagnosticTools.WarningType(WarningCode.DeprecatedORoperator));
            var deprecatedOpCharacteristics = diagnostics.Where(DiagnosticTools.WarningType(WarningCode.DeprecatedOpCharacteristics));

            (string, WorkspaceEdit) ReplaceWith(string text, LSP.Range range)
            {
                static bool NeedsWs(Char ch) => Char.IsLetterOrDigit(ch) || ch == '_';
                if (range?.Start != null && range.End != null)
                {
                    var beforeEdit = file.GetLine(range.Start.Line).Text.Substring(0, range.Start.Character);
                    var afterEdit = file.GetLine(range.End.Line).Text.Substring(range.End.Character);
                    if (beforeEdit.Any() && NeedsWs(beforeEdit.Last())) text = $" {text}";
                    if (afterEdit.Any() && NeedsWs(afterEdit.First())) text = $"{text} ";
                }
                var edit = new TextEdit { Range = range?.Copy(), NewText = text };
                return ($"Replace with \"{text.Trim()}\".", file.GetWorkspaceEdit(edit));
            }

            // update deprecated keywords and operators

            var suggestionsForUnitType = deprecatedUnitTypes.Select(d => ReplaceWith(Keywords.qsUnit.id, d.Range));
            var suggestionsForNOT = deprecatedNOToperators.Select(d => ReplaceWith(Keywords.qsNOTop.op, d.Range));
            var suggestionsForAND = deprecatedANDoperators.Select(d => ReplaceWith(Keywords.qsANDop.op, d.Range));
            var suggestionsForOR = deprecatedORoperators.Select(d => ReplaceWith(Keywords.qsORop.op, d.Range));

            // update deprecated operation characteristics syntax

            static string CharacteristicsAnnotation(Characteristics c)
            {
                var charEx = SyntaxTreeToQsharp.CharacteristicsExpression(SymbolResolution.ResolveCharacteristics(c));
                return charEx == null ? "" : $"{Keywords.qsCharacteristics.id} {charEx}";
            }

            var suggestionsForOpCharacteristics = deprecatedOpCharacteristics.SelectMany(d =>
            {
                // TODO: TryGetQsSymbolInfo currently only returns information about the inner most leafs rather than all types etc.
                // Once it returns indeed all types in the fragment, the following code block should be replaced by the commented out code below.
                var fragment = file.TryGetFragmentAt(d.Range.Start, out var _);

                static IEnumerable<Characteristics> GetCharacteristics(QsTuple<Tuple<QsSymbol, QsType>> argTuple) =>
                    SyntaxGenerator.ExtractItems(argTuple).SelectMany(item => item.Item2.ExtractCharacteristics()).Distinct();
                var characteristicsInFragment =
                    fragment?.Kind is QsFragmentKind.FunctionDeclaration function ? GetCharacteristics(function.Item3.Argument) :
                    fragment?.Kind is QsFragmentKind.OperationDeclaration operation ? GetCharacteristics(operation.Item3.Argument) :
                    fragment?.Kind is QsFragmentKind.TypeDefinition type ? GetCharacteristics(type.Item3) :
                    Enumerable.Empty<Characteristics>();

                //var symbolInfo = file.TryGetQsSymbolInfo(d.Range.Start, false, out var fragment);
                //var characteristicsInFragment = (symbolInfo?.UsedTypes ?? Enumerable.Empty<QsType>())
                //    .SelectMany(t => t.ExtractCharacteristics()).Distinct();
                var fragmentStart = fragment?.GetRange()?.Start;
                return characteristicsInFragment
                    .Where(c => c.Range.IsValue && DiagnosticTools.GetAbsoluteRange(fragmentStart, c.Range.Item).Overlaps(d.Range))
                    .Select(c => ReplaceWith(CharacteristicsAnnotation(c), d.Range));
            });

            return suggestionsForOpCharacteristics.ToArray()
                .Concat(suggestionsForUnitType)
                .Concat(suggestionsForNOT)
                .Concat(suggestionsForAND)
                .Concat(suggestionsForOR);
        }

        /// <summary>
        /// Returns a sequence of suggestions for update-and-reassign statements based on the generated diagnostics,
        /// and given the file for which those diagnostics were generated.
        /// Returns an empty enumerable if any of the given arguments is null.
        /// </summary>
        internal static IEnumerable<(string, WorkspaceEdit)> SuggestionsForUpdateAndReassignStatements
            (this FileContentManager file, IEnumerable<Diagnostic> diagnostics)
        {
            if (file == null || diagnostics == null) return Enumerable.Empty<(string, WorkspaceEdit)>();
            var updateOfArrayItemExprs = diagnostics.Where(DiagnosticTools.ErrorType(ErrorCode.UpdateOfArrayItemExpr));

            (string, WorkspaceEdit) SuggestedCopyAndUpdateExpr(CodeFragment fragment)
            {
                var exprInfo = Parsing.ProcessUpdateOfArrayItemExpr.Invoke(fragment.Text);
                // Skip if the statement did not match a pattern for which we can give a code action
                if (exprInfo == null || (exprInfo.Item1.Line == 1 && exprInfo.Item1.Column == 1)) return ("", null);

                // Convert set <identifier>[<index>] = <rhs> to set <identifier> w/= <index> <- <rhs>
                var rhs = $"{exprInfo.Item3} {Keywords.qsCopyAndUpdateOp.cont} {exprInfo.Item4}";
                var outputStr = $"{Keywords.qsValueUpdate.id} {exprInfo.Item2} {Keywords.qsCopyAndUpdateOp.op}= {rhs}";
                var fragmentRange = fragment.GetRange();
                var edit = new TextEdit { Range = fragmentRange.Copy(), NewText = outputStr };
                return ("Replace with an update-and-reassign statement.", file.GetWorkspaceEdit(edit));
            }

            return updateOfArrayItemExprs
                .Select(d => file?.TryGetFragmentAt(d.Range.Start, out var _, includeEnd: true))
                .Where(frag => frag != null)
                .Select(frag => SuggestedCopyAndUpdateExpr(frag))
                .Where(s => s.Item2 != null);
        }

        /// <summary>
        /// Returns a sequence of suggestions for replacing ranges over array indices with the corresponding library call,
        /// provided the corresponding library is referenced.
        /// Returns an empty enumerable if this is not the case or any of the given arguments is null.
        /// </summary>
        internal static IEnumerable<(string, WorkspaceEdit)> SuggestionsForIndexRange
            (this FileContentManager file, CompilationUnit compilation, LSP.Range range)
        {
            if (file == null || compilation == null || range?.Start == null)
            {
                return Enumerable.Empty<(string, WorkspaceEdit)>();
            }

            // Ensure that the IndexRange library function exists in this compilation unit.
            var nsName = file.TryGetNamespaceAt(range.Start);
            if (nsName == null)
            {
                return Enumerable.Empty<(string, WorkspaceEdit)>();
            }
            var indexRange = compilation.GlobalSymbols.TryGetCallable(
                new QsQualifiedName(BuiltIn.IndexRange.FullName.Namespace, BuiltIn.IndexRange.FullName.Name),
                NonNullable<string>.New(nsName),
                file.FileName);
            if (!indexRange.IsFound)
            {
                return Enumerable.Empty<(string, WorkspaceEdit)>();
            }

            /// Returns true the given expression is of the form "0 .. Length(args) - 1",
            /// as well as the range of the entire expression and the argument tuple "(args)" as out parameters.
            static bool IsIndexRange(QsExpression iterExpr, Position offset, out LSP.Range exprRange, out LSP.Range argRange)
            {
                if (iterExpr.Expression is QsExpressionKind<QsExpression, QsSymbol, QsType>.RangeLiteral rangeExpression && iterExpr.Range.IsValue &&                               // iterable expression is a valid range literal
                    rangeExpression.Item1.Expression is QsExpressionKind<QsExpression, QsSymbol, QsType>.IntLiteral intLiteralExpression && intLiteralExpression.Item == 0L &&      // .. starting at 0 ..
                    rangeExpression.Item2.Expression is QsExpressionKind<QsExpression, QsSymbol, QsType>.SUB SUBExpression &&                                                       // .. and ending in subtracting ..
                    SUBExpression.Item2.Expression is QsExpressionKind<QsExpression, QsSymbol, QsType>.IntLiteral subIntLiteralExpression && subIntLiteralExpression.Item == 1L &&  // .. 1 from ..
                    SUBExpression.Item1.Expression is QsExpressionKind<QsExpression, QsSymbol, QsType>.CallLikeExpression callLikeExression &&                                      // .. a call ..
                    callLikeExression.Item1.Expression is QsExpressionKind<QsExpression, QsSymbol, QsType>.Identifier identifier &&                                                 // .. to and identifier ..
                    identifier.Item1.Symbol is QsSymbolKind<QsSymbol>.Symbol symName && symName.Item.Value == BuiltIn.Length.FullName.Name.Value &&                                          // .. "Length" called with ..
                    callLikeExression.Item2.Expression is QsExpressionKind<QsExpression, QsSymbol, QsType>.ValueTuple valueTuple && callLikeExression.Item2.Range.IsValue)          // .. a valid argument tuple
                {
                    exprRange = DiagnosticTools.GetAbsoluteRange(offset, iterExpr.Range.Item);
                    argRange = DiagnosticTools.GetAbsoluteRange(offset, callLikeExression.Item2.Range.Item);
                    return true;
                }

                (exprRange, argRange) = (null, null);
                return false;
            }

            /// Returns the text edits for replacing an range over the indices with the corresponding library call if the given code fragment is a suitable for-loop intro.
            /// The returned edits do *not* include an edit for adding the corresponding open-directive if necessary.
            static IEnumerable<TextEdit> IndexRangeEdits(CodeFragment fragment)
            {
                if (fragment.Kind is QsFragmentKind.ForLoopIntro forLoopIntro && // todo: in principle we could give these suggestions for any index range
                    IsIndexRange(forLoopIntro.Item2, fragment.GetRange().Start, out var iterExprRange, out var argTupleRange))
                {
                    yield return new TextEdit()
                    {
                        Range = new LSP.Range() { Start = iterExprRange.Start, End = argTupleRange.Start },
                        NewText = BuiltIn.IndexRange.FullName.Name.Value
                    };
                    yield return new TextEdit()
                    {
                        Range = new LSP.Range() { Start = argTupleRange.End, End = iterExprRange.End },
                        NewText = ""
                    };
                }
            }

            var fragments = file.FragmentsOverlappingWithRange(range);
            var edits = fragments.SelectMany(IndexRangeEdits);
            var suggestedOpenDir = file.OpenDirectiveSuggestions(range.Start.Line, BuiltIn.IndexRange.FullName.Namespace);
            return edits.Any() 
                ? new[] { ("Use IndexRange to iterate over indices.", file.GetWorkspaceEdit(suggestedOpenDir.Concat(edits).ToArray())) } 
                : Enumerable.Empty<(string, WorkspaceEdit)>();
        }

        /// <summary>
        /// Returns a sequence of suggestions for removing code that is never executed based on the generated diagnostics,
        /// and given the file for which those diagnostics were generated.
        /// Returns an empty enumerable if any of the given arguments is null.
        /// </summary>
        internal static IEnumerable<(string, WorkspaceEdit)> SuggestionsForUnreachableCode
            (this FileContentManager file, IEnumerable<Diagnostic> diagnostics)
        {
            if (file == null || diagnostics == null) return Enumerable.Empty<(string, WorkspaceEdit)>();
            var unreachableCode = diagnostics.Where(DiagnosticTools.WarningType(WarningCode.UnreachableCode));

            WorkspaceEdit SuggestedRemoval(Position pos)
            {
                var fragment = file.TryGetFragmentAt(pos, out var currentFragToken);
                var lastFragToken = new CodeFragment.TokenIndex(currentFragToken);
                if (fragment == null || --lastFragToken == null) return null;

                // work off of the last reachable fragment, if there is one
                var lastBeforeErase = lastFragToken.GetFragment();
                var eraseStart = lastBeforeErase.GetRange().End;

                // find the last fragment in the scope
                while (currentFragToken != null)
                {
                    lastFragToken = currentFragToken;
                    currentFragToken = currentFragToken.NextOnScope(true);
                }
                var lastInScope = lastFragToken.GetFragment();
                var eraseEnd = lastInScope.GetRange().End;

                // determine the whitespace for the replacement string
                var lastLine = file.GetLine(lastFragToken.Line).Text.Substring(0, lastInScope.GetRange().Start.Character);
                var trimmedLastLine = lastLine.TrimEnd();
                var whitespace = lastLine[trimmedLastLine.Length..];

                // build the replacement string
                var replaceString = lastBeforeErase.FollowedBy == CodeFragment.MissingDelimiter ? "" : $"{lastBeforeErase.FollowedBy}";
                replaceString += eraseStart.Line == eraseEnd.Line ? " " : $"{Environment.NewLine}{whitespace}";

                // create and return a suitable edit
                var edit = new TextEdit { Range = new LSP.Range { Start = eraseStart, End = eraseEnd }, NewText = replaceString };
                return file.GetWorkspaceEdit(edit);
            }

            return unreachableCode
                .Select(d => SuggestedRemoval(d.Range?.Start))
                .Where(edit => edit != null)
                .Select(edit => ("Remove unreachable code.", edit));
        }

        /// <summary>
        /// Returns a sequence of suggestions to insert doc comments for an undocumented declaration that overlap with the given range in the given file.
        /// Returns an empty enumerable if more than one code fragment overlaps with the given range,
        /// or the overlapping fragment does not contain a declaration,
        /// or the overlapping fragment contains a declaration that is already documented,
        /// or if any of the given arguments is null.
        /// </summary>
        internal static IEnumerable<(string, WorkspaceEdit)> DocCommentSuggestions(this FileContentManager file, LSP.Range range)
        {
            var overlapping = file?.FragmentsOverlappingWithRange(range);
            var fragment = overlapping?.FirstOrDefault();
            if (fragment?.Kind == null || overlapping.Count() != 1) return Enumerable.Empty<(string, WorkspaceEdit)>(); // only suggest doc comment directly on the declaration

            var (nsDecl, callableDecl, typeDecl) = (fragment.Kind.DeclaredNamespace(), fragment.Kind.DeclaredCallable(), fragment.Kind.DeclaredType());
            var declSymbol = nsDecl.IsValue ? nsDecl.Item.Item1.Symbol
                : callableDecl.IsValue ? callableDecl.Item.Item1.Symbol
                : typeDecl.IsValue ? typeDecl.Item.Item1.Symbol : null;
            var declStart = fragment.GetRange().Start;
            if (declSymbol == null || file.DocumentingComments(declStart).Any()) return Enumerable.Empty<(string, WorkspaceEdit)>();

            // set declStart to the position of the first attribute attached to the declaration
            static bool EmptyOrFirstAttribute(IEnumerable<CodeFragment> line, out CodeFragment att)
            {
                att = line?.Reverse().TakeWhile(t => t.Kind is QsFragmentKind.DeclarationAttribute).LastOrDefault();
                return att != null || (line != null && !line.Any());
            }
            var preceding = file.GetTokenizedLine(declStart.Line).TakeWhile(ContextBuilder.TokensUpTo(new Position(0, declStart.Character)));
            for (var lineNr = declStart.Line; EmptyOrFirstAttribute(preceding, out var precedingAttribute); )
            {
                if (precedingAttribute != null)
                { declStart = precedingAttribute.GetRange().Start.WithUpdatedLineNumber(lineNr); }
                preceding = lineNr-- > 0 ? file.GetTokenizedLine(lineNr) : (IEnumerable<CodeFragment>)null;
            }

            var docPrefix = "/// ";
            var endLine = $"{Environment.NewLine}{file.GetLine(declStart.Line).Text.Substring(0, declStart.Character)}";
            var docString = $"{docPrefix}# Summary{endLine}{docPrefix}{endLine}";

            var (argTuple, typeParams) =
                callableDecl.IsValue ? (callableDecl.Item.Item2.Item3.Argument,
                                        callableDecl.Item.Item2.Item3.TypeParameters)
                : typeDecl.IsValue ? (typeDecl.Item.Item2.Item2, ImmutableArray<QsSymbol>.Empty)
                : (null, ImmutableArray<QsSymbol>.Empty);
            var hasOutput = callableDecl.IsValue && !callableDecl.Item.Item2.Item3.ReturnType.Type.IsUnitType;

            var args = argTuple == null ? ImmutableArray<Tuple<QsSymbol, QsType>>.Empty : SyntaxGenerator.ExtractItems(argTuple);
            docString = String.Concat(
                docString,
                // Document Input Parameters
                args.Any() ? $"{docPrefix}# Input{endLine}" : String.Empty,
                String.Concat(args.Select(x => $"{docPrefix}## {x.Item1.Symbol.AsDeclarationName(null)}{endLine}{docPrefix}{endLine}")),
                // Document Output
                hasOutput ? $"{docPrefix}# Output{endLine}{docPrefix}{endLine}" : String.Empty,
                // Document Type Parameters
                typeParams.Any() ? $"{docPrefix}# Type Parameters{endLine}" : String.Empty,
                String.Concat(typeParams.Select(x => $"{docPrefix}## '{x.Symbol.AsDeclarationName(null)}{endLine}{docPrefix}{endLine}"))
            );

            var whichDecl = $" for {declSymbol.AsDeclarationName(null)}";
            var suggestedEdit = file.GetWorkspaceEdit(new TextEdit { Range = new LSP.Range { Start = declStart, End = declStart }, NewText = docString });
            return new[] { ($"Add documentation{whichDecl}.", suggestedEdit) };
        }
    }
}<|MERGE_RESOLUTION|>--- conflicted
+++ resolved
@@ -41,17 +41,10 @@
         /// <summary>
         /// Returns all namespaces in which a callable with the name of the symbol at the given position in the given
         /// file belongs to.
-<<<<<<< HEAD
-        /// 
-        /// Returns an empty collection if any of the arguments is null, if no unqualified symbol exists at that
-        /// location, or if the position is not part of a namespace.
-        /// 
-=======
         ///
         /// Returns an empty collection if any of the arguments is null, if no unqualified symbol exists at that
         /// location, or if the position is not part of a namespace.
         ///
->>>>>>> 53e9f4fd
         /// Returns the name of the identifier as an out parameter if an unqualified symbol exists at that location.
         /// </summary>
         private static IEnumerable<NonNullable<string>> NamespaceSuggestionsForIdAtPosition
@@ -59,8 +52,7 @@
         {
             var variables = file?.TryGetQsSymbolInfo(pos, true, out CodeFragment _)?.UsedVariables;
             idName = variables != null && variables.Any() ? variables.Single().Symbol.AsDeclarationName(null) : null;
-            var nsName = file.TryGetNamespaceAt(pos);
-            return idName != null && compilation != null && nsName != null
+            return idName != null && compilation != null
                 ? compilation.GlobalSymbols.NamespacesContainingCallable(NonNullable<string>.New(idName))
                 : ImmutableArray<NonNullable<string>>.Empty;
         }
@@ -68,17 +60,10 @@
         /// <summary>
         /// Returns all namespaces in which a type with the name of the symbol at the given position in the given file
         /// belongs to.
-<<<<<<< HEAD
-        /// 
-        /// Returns an empty collection if any of the arguments is null, if no unqualified symbol exists at that
-        /// location, or if the position is not part of a namespace.
-        /// 
-=======
         ///
         /// Returns an empty collection if any of the arguments is null, if no unqualified symbol exists at that
         /// location, or if the position is not part of a namespace.
         ///
->>>>>>> 53e9f4fd
         /// Returns the name of the type as an out parameter if an unqualified symbol exists at that location.
         /// </summary>
         private static IEnumerable<NonNullable<string>> NamespaceSuggestionsForTypeAtPosition
@@ -88,8 +73,7 @@
             typeName = types != null && types.Any() &&
                 types.Single().Type is QsTypeKind<QsType, QsSymbol, QsSymbol, Characteristics>.UserDefinedType udt
                 ? udt.Item.Symbol.AsDeclarationName(null) : null;
-            var nsName = file.TryGetNamespaceAt(pos);
-            return typeName != null && compilation != null && nsName != null
+            return typeName != null && compilation != null
                 ? compilation.GlobalSymbols.NamespacesContainingType(NonNullable<string>.New(typeName))
                 : ImmutableArray<NonNullable<string>>.Empty;
         }
