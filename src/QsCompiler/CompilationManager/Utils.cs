--- conflicted
+++ resolved
@@ -153,19 +153,6 @@
         // general purpose type extensions
 
         /// <summary>
-<<<<<<< HEAD
-        /// Applies the action <paramref name="f"/> to the value <paramref name="x"/>.
-        /// </summary>
-        public static void Apply<T>(this T x, Action<T> f) => f(x);
-
-        /// <summary>
-        /// Applies the function <paramref name="f"/> to the value <paramref name="x"/> and returns the result.
-        /// </summary>
-        public static TOut Apply<TIn, TOut>(this TIn x, Func<TIn, TOut> f) => f(x);
-
-        /// <summary>
-=======
->>>>>>> e1a43f3d
         /// Partitions the given IEnumerable into the elements for which predicate returns true and those for which it returns false.
         /// Throws an ArgumentNullException if the given IEnumerable or predicate is null.
         /// </summary>
@@ -183,31 +170,6 @@
         }
 
         /// <summary>
-<<<<<<< HEAD
-        /// Projects each element of a sequence into a new form and discards null values.
-        /// </summary>
-        /// <remarks>Overload for reference types.</remarks>
-        public static IEnumerable<TResult> SelectNotNull<TSource, TResult>(
-            this IEnumerable<TSource> source, Func<TSource, TResult?> selector)
-            where TResult : class =>
-            source.SelectMany(item =>
-                selector(item)?.Apply(result => new[] { result })
-                ?? Enumerable.Empty<TResult>());
-
-        /// <summary>
-        /// Projects each element of a sequence into a new form and discards null values.
-        /// </summary>
-        /// <remarks>Overload for value types.</remarks>
-        public static IEnumerable<TResult> SelectNotNull<TSource, TResult>(
-            this IEnumerable<TSource> source, Func<TSource, TResult?> selector)
-            where TResult : struct =>
-            source.SelectMany(item =>
-                selector(item)?.Apply(result => new[] { result })
-                ?? Enumerable.Empty<TResult>());
-
-        /// <summary>
-=======
->>>>>>> e1a43f3d
         /// Returns true if the given lock is either ReadLockHeld, or is UpgradeableReadLockHeld, or isWriteLockHeld.
         /// Throws an ArgumentNullException if the given lock is null.
         /// </summary>
