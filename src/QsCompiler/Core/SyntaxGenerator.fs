﻿// Copyright (c) Microsoft Corporation. All rights reserved.
// Licensed under the MIT License.

namespace Microsoft.Quantum.QsCompiler

open System
open System.Collections.Immutable
open System.Text.RegularExpressions
open Microsoft.Quantum.QsCompiler.DataTypes
open Microsoft.Quantum.QsCompiler.ReservedKeywords
open Microsoft.Quantum.QsCompiler.SyntaxExtensions
open Microsoft.Quantum.QsCompiler.SyntaxTokens
open Microsoft.Quantum.QsCompiler.SyntaxTree
open Microsoft.Quantum.QsCompiler.Transformations.Core


// transformations used to strip range information for auto-generated syntax

<<<<<<< HEAD
type private StripPositionInfoFromType (parent : QsSyntaxTreeTransformation<_>) = 
    inherit TypeTransformation<unit>(parent)
    override this.onRangeInformation _ = Null

and private StripPositionInfoFromExpression (parent : QsSyntaxTreeTransformation<_>) = 
    inherit ExpressionTransformation<unit>(parent)
    override this.onRangeInformation _ = Null

and private StripPositionInfoFromStatement(parent : QsSyntaxTreeTransformation<_>) = 
    inherit StatementTransformation<unit>(parent)
    override this.onLocation _ = Null

and private StripPositionInfoFromNamespace(parent : QsSyntaxTreeTransformation<_>) = 
    inherit NamespaceTransformation<unit>(parent)
    override this.onLocation _ = Null

and public StripPositionInfo private (unsafe) = 
    inherit QsSyntaxTreeTransformation<unit>()
    static let defaultInstance = new StripPositionInfo()

    new () as this =
        StripPositionInfo("unsafe") then 
=======
type private StripPositionInfoFromType (parent : StripPositionInfo) = 
    inherit TypeTransformation(parent)
    override this.OnRangeInformation _ = Null

and private StripPositionInfoFromExpression (parent : StripPositionInfo) = 
    inherit ExpressionTransformation(parent)
    override this.OnRangeInformation _ = Null

and private StripPositionInfoFromStatement(parent : StripPositionInfo) = 
    inherit StatementTransformation(parent)
    override this.OnLocation _ = Null

and private StripPositionInfoFromNamespace(parent : StripPositionInfo) = 
    inherit NamespaceTransformation(parent)
    override this.OnLocation _ = Null

and public StripPositionInfo private (_internal_) = 
    inherit SyntaxTreeTransformation()
    static let defaultInstance = new StripPositionInfo()

    new () as this =
        StripPositionInfo("_internal_") then 
>>>>>>> 759c6661
            this.Types <- new StripPositionInfoFromType(this) 
            this.Expressions <- new StripPositionInfoFromExpression(this)
            this.Statements <- new StripPositionInfoFromStatement(this)
            this.Namespaces <- new StripPositionInfoFromNamespace(this)

    static member public Default = defaultInstance
<<<<<<< HEAD
    static member public Apply t = defaultInstance.Types.Transform t
    static member public Apply e = defaultInstance.Expressions.Transform e
    static member public Apply s = defaultInstance.Statements.Transform s
    static member public Apply a = defaultInstance.Namespaces.Transform a
=======
    static member public Apply t = defaultInstance.Types.OnType t
    static member public Apply e = defaultInstance.Expressions.OnTypedExpression e
    static member public Apply s = defaultInstance.Statements.OnScope s
    static member public Apply a = defaultInstance.Namespaces.OnNamespace a
>>>>>>> 759c6661


module SyntaxGenerator = 

    /// Matches only if the string consists of a fully qualified name and nothing else. 
    let internal FullyQualifiedName = 
        new Regex(@"^[\p{L}_][\p{L}\p{Nd}_]*(\.[\p{L}_][\p{L}\p{Nd}_]*)+$")


    // literal expresssions

    /// Builds an immutable typed expression of the given kind and type kind,
    /// setting the quantum dependency to the given value and assuming no type parameter resolutions. 
    /// Sets the range information for the built expression to Null. 
    let private AutoGeneratedExpression kind exTypeKind qDep = 
        let noInferredInfo = InferredExpressionInformation.New (false, quantumDep = qDep)
        TypedExpression.New (kind, ImmutableDictionary.Empty, exTypeKind |> ResolvedType.New, noInferredInfo, QsRangeInfo.Null)

    /// Creates a typed expression that corresponds to a Unit value. 
    /// Sets the range information for the built expression to Null. 
    let UnitValue = 
        AutoGeneratedExpression UnitValue QsTypeKind.UnitType false

    /// Creates a typed expression that corresponds to an Int literal with the given value. 
    /// Sets the range information for the built expression to Null. 
    let IntLiteral v = 
        AutoGeneratedExpression (IntLiteral v) QsTypeKind.Int false

    /// Creates a typed expression that corresponds to a BigInt literal with the given value. 
    /// Sets the range information for the built expression to Null. 
    let BigIntLiteral (v : int) = 
        AutoGeneratedExpression (BigIntLiteral (bigint v)) QsTypeKind.BigInt false

    /// Creates a typed expression that corresponds to a Double literal with the given value. 
    /// Sets the range information for the built expression to Null. 
    let DoubleLiteral v = 
        AutoGeneratedExpression (DoubleLiteral v) QsTypeKind.Double false

    /// Creates a typed expression that corresponds to a Range literal with the given left hand side and right hand side. 
    /// Sets the range information for the built expression to Null. 
    /// Does *not* verify the given left and right hand side. 
    let RangeLiteral (lhs, rhs) = 
        AutoGeneratedExpression (RangeLiteral (lhs, rhs)) QsTypeKind.Range false


    // utils to for building typed expressions and iterable inversions

    /// Creates a typed expression corresponding to a call to a non-type-parametrized callable.
    /// Does *not* verify whether the given lhs and rhs besides
    /// throwing an ArgumentException if the type of the given lhs is valid but not a Function or Operation type. 
    let private CallNonGeneric (lhs : TypedExpression, rhs : TypedExpression) = 
        let kind = CallLikeExpression (lhs, rhs) 
        let quantumDep = lhs.InferredInformation.HasLocalQuantumDependency || rhs.InferredInformation.HasLocalQuantumDependency
        match lhs.ResolvedType.Resolution with 
        | QsTypeKind.InvalidType            -> AutoGeneratedExpression kind InvalidType quantumDep
        | QsTypeKind.Operation ((_, ot), _) 
        | QsTypeKind.Function (_,ot)        -> AutoGeneratedExpression kind ot.Resolution quantumDep
        | _ -> ArgumentException "given lhs is not callable" |> raise

    /// Given a typed expression of type range,
    /// creates a typed expression that when executed will generate the reverse sequence for the given range. 
    /// Assumes that the RangeReverse function is part of the standard library.
    /// Throws an ArgumentException if the given expression is of a valid type but not of type Range. 
    let private ReverseRange (ex : TypedExpression) = 
        let buildCallToReverse ex = 
            let kind = Identifier.GlobalCallable {Namespace = BuiltIn.RangeReverse.Namespace; Name = BuiltIn.RangeReverse.Name}
            let exTypeKind = QsTypeKind.Function (QsTypeKind.Range |> ResolvedType.New, QsTypeKind.Range |> ResolvedType.New)
            let reverse = AutoGeneratedExpression (QsExpressionKind.Identifier (kind, Null)) exTypeKind false
            CallNonGeneric (reverse, ex) 
        match ex.ResolvedType.Resolution with 
        | QsTypeKind.InvalidType
        | QsTypeKind.Range _     -> buildCallToReverse ex
        | _ -> ArgumentException "given expression is not a range" |> raise

    /// Builds a range expression for the given lhs and rhs of the range operator.
    /// Does *not* verify the type of the given lhs or rhs.
    let private RangeExpression (lhs : TypedExpression, rhs : TypedExpression) = 
        let kind = QsExpressionKind.RangeLiteral (lhs, rhs)
        let quantumDep = lhs.InferredInformation.HasLocalQuantumDependency || rhs.InferredInformation.HasLocalQuantumDependency
        AutoGeneratedExpression kind QsTypeKind.Range quantumDep

    /// Creates a typed expression that corresponds to a call to the Length function. 
    /// The Length function needs to be part of the QsCore library, and its type parameter name needs to match the one here. 
    /// Throws an ArgumentException if the given expression is not of type array or of invalid type. 
    let private Length (ex : TypedExpression) = 
        let callableName = {Namespace = BuiltIn.Length.Namespace; Name = BuiltIn.Length.Name}
        let kind = Identifier.GlobalCallable callableName
        let typeParameter = QsTypeParameter.New (callableName, BuiltIn.Length.TypeParameters.[0], Null)
        let genArrayType = QsTypeKind.ArrayType (QsTypeKind.TypeParameter typeParameter |> ResolvedType.New) |> ResolvedType.New
        let exTypeKind = QsTypeKind.Function (genArrayType, QsTypeKind.Int |> ResolvedType.New)
        let length = AutoGeneratedExpression (QsExpressionKind.Identifier (kind, Null)) exTypeKind false
        let callToLength tpRes = 
            let resolutions = (seq { yield (typeParameter.Origin, typeParameter.TypeName, tpRes) }).ToImmutableArray()
            {CallNonGeneric (length, ex) with TypeArguments = resolutions}
        match ex.ResolvedType.Resolution with 
        | ArrayType b -> callToLength b
        | InvalidType -> callToLength ex.ResolvedType
        | _ -> ArgumentException "the given expression is not of array type" |> raise
    
    /// Creates a typed expression that corresponds to subracting one from the call to the Length function. 
    /// Sets any range information in the built expression to Null, including inner expressions. 
    /// Throws an ArgumentException if the given expression is not of type array or of invalid type. 
    let LengthMinusOne (ex : TypedExpression) = 
        let callToLength = ex |> StripPositionInfo.Apply |> Length
        let kind = QsExpressionKind.SUB (callToLength, IntLiteral 1L)
        AutoGeneratedExpression kind QsTypeKind.Int callToLength.InferredInformation.HasLocalQuantumDependency

    /// Given a typed expression of array type,
    /// creates a typed expression that when evaluated returns a new array with the order of the elements reversed.
    /// Throws an ArgumentException if the given expression is not of type array or of invalid type.  
    let private ReverseArray (ex : TypedExpression) =
        let built =
            let reversingRange = RangeExpression (RangeExpression (LengthMinusOne ex, IntLiteral -1L), IntLiteral 0L)
            let kind = ArrayItem (ex, reversingRange)
            AutoGeneratedExpression kind ex.ResolvedType.Resolution ex.InferredInformation.HasLocalQuantumDependency
        match ex.ResolvedType.Resolution with 
        | ArrayType _ 
        | InvalidType -> built
        | _ -> ArgumentException "the given expression is not of array type" |> raise

    /// Given a typed expression of a type that supports iteration,
    /// creates a typed expression that when evaluated returns the reversed sequence.
    /// Throws an ArgumentException if the given expression is of a valid type but not either of type Range or of array type. 
    let ReverseIterable (ex : TypedExpression) = 
        let ex = StripPositionInfo.Apply ex
        match ex.ResolvedType.Resolution with
        | QsTypeKind.Range -> ReverseRange ex
        | QsTypeKind.ArrayType _ -> ReverseArray ex
        | QsTypeKind.InvalidType -> ex
        | _ -> ArgumentException "the given expression is not iterable" |> raise

    /// Returns a boolean expression that evaluates to true if the given expression is negative. 
    /// Returns an invalid expression of type Bool if the given expression is invalid. 
    /// Throws an ArgumentException if the type of the given expression does not support arithmetic. 
    let IsNegative (ex : TypedExpression) = 
        let kind = ex.ResolvedType.Resolution |> function
            | Int -> LT (ex, IntLiteral 0L)
            | BigInt -> LT (ex, BigIntLiteral 0)
            | Double -> LT (ex, DoubleLiteral 0.)
            | InvalidType -> InvalidExpr
            | _ -> ArgumentException "the type of the given expression does not support arithmetic operations" |> raise
        AutoGeneratedExpression kind Bool ex.InferredInformation.HasLocalQuantumDependency


    // utils related to building and generating functor specializations

    let private QubitArray = Qubit |> ResolvedType.New |> ArrayType |> ResolvedType.New

    /// Given a QsTuple, recursively extracts and returns all of its items.
    let ExtractItems (this : QsTuple<_>) = 
        this.Items.ToImmutableArray()

    /// Strips all range information from the given signature. 
    let WithoutRangeInfo (signature : ResolvedSignature) = 
        let argType = signature.ArgumentType |> StripPositionInfo.Apply
        let returnType = signature.ReturnType |> StripPositionInfo.Apply
        ResolvedSignature.New ((argType, returnType), signature.Information, signature.TypeParameters)

    /// Given the resolved argument type of an operation, returns the argument type of its controlled version. 
    let AddControlQubits (argT : ResolvedType) = 
        [QubitArray; argT].ToImmutableArray() |> TupleType |> ResolvedType.New

    /// Given a resolved signature, returns the corresponding signature for the controlled version. 
    let BuildControlled (this : ResolvedSignature) = 
        { this with ArgumentType = this.ArgumentType |> AddControlQubits }

    /// Given an argument tuple of a callable, the name and the range of the control qubits symbol, as well as the position offset for that range,
    /// builds and returns the argument tuple for the controlled specialization. 
    /// Throws an ArgumentException if the given argument tuple is not a QsTuple. 
    let WithControlQubits arg offset (name, symRange : QsNullable<_>) = 
        let range = symRange.ValueOr QsCompilerDiagnostic.DefaultRange
        let ctlQs = LocalVariableDeclaration.New false ((offset, range), name, QubitArray, false)
        let unitArg = 
            let argName = NonNullable<_>.New InternalUse.UnitArgument |> ValidName;
            let unitT = UnitType |> ResolvedType.New
            LocalVariableDeclaration.New false ((offset,range), argName, unitT, false) |> QsTupleItem // the range is not accurate here, but also irrelevant
        match arg with 
        | QsTuple ts when ts.Length = 0 -> [ctlQs |> QsTupleItem; unitArg].ToImmutableArray()
        | QsTuple ts when ts.Length = 1 -> [ctlQs |> QsTupleItem; ts.[0]].ToImmutableArray()
        | QsTuple _                     -> [ctlQs |> QsTupleItem; arg].ToImmutableArray()
        | _                             -> ArgumentException "expecting the given argument tuple to be a QsTuple" |> raise
        |> QsTuple

    /// Given a typed expression that is used as argument to an operation and a typed expression for the control qubits, 
    /// combines them to a suitable argument for the controlled version of the originally called operation under the assumption that the argument was correct.
    /// The range information for the built expression is set to Null. 
    /// Throws an ArgumentException if the given expression for the control qubits is a valid type but not of type Qubit[].
    let ArgumentWithControlQubits (arg : TypedExpression) (ctlQs : TypedExpression) = 
        let isInvalid = function
            | Tuple _ | Item _ | Missing -> false
            | _ -> true
        if ctlQs.ResolvedType.Resolution <> QubitArray.Resolution && not (ctlQs.ResolvedType |> isInvalid) then 
            new ArgumentException "expression for the control qubits is valid but not of type Qubit[]" |> raise
        let buildControlledArgument orig = 
            let kind = QsExpressionKind.ValueTuple ([ctlQs; orig].ToImmutableArray())
            let quantumDep = orig.InferredInformation.HasLocalQuantumDependency || ctlQs.InferredInformation.HasLocalQuantumDependency
            let exInfo = InferredExpressionInformation.New (isMutable = false, quantumDep = quantumDep)
            TypedExpression.New (kind, orig.TypeParameterResolutions, AddControlQubits orig.ResolvedType, exInfo, QsRangeInfo.Null)
        buildControlledArgument arg

    /// Returns the name of the control qubits 
    /// if the given argument tuple is consistent with the argument tuple of a controlled specialization.
    /// Return null otherwise, or if the name of the control qubits is invalid. 
    let ControlledFunctorArgument arg =
        let getItemName = function 
        | QsTupleItem (item : LocalVariableDeclaration<QsLocalSymbol>) -> 
            item.VariableName |> function 
            | ValidName name -> name.Value
            | InvalidName -> null
        | _ -> null
        match arg with 
        | QsTuple ts when ts.Length = 2 -> ts.[0] |> getItemName
        | _ -> null

    /// Creates a typed expression that corresponds to an immutable local variable with the given name
    /// that contains an expression of type Qubit[] and has no quantum dependencies.
    let ImmutableQubitArrayWithName name = 
        let kind = (Identifier.LocalVariable name, Null) |> QsExpressionKind.Identifier
        let exTypeKind = QsTypeKind.ArrayType (QsTypeKind.Qubit |> ResolvedType.New)
        AutoGeneratedExpression kind exTypeKind false

    /// Given a typed expression of operation type, creates a typed expression corresponding to a Controlled application on that operation.
    /// Creates an expression of invalid type if the given expression is invalid. 
    /// Blindly builds the controlled application if the characteristics of the given operation are invalid.
    /// Throws an ArgumentException if the given expression is valid but not of an operation type, or if it does not support the Controlled functor.
    let ControlledOperation (ex : TypedExpression) = 
        let ex = StripPositionInfo.Apply ex
        let kind = QsExpressionKind.ControlledApplication ex
        let built exTypeKind = AutoGeneratedExpression kind exTypeKind ex.InferredInformation.HasLocalQuantumDependency
        let ctlOpType ((it, ot), opInfo) = QsTypeKind.Operation ((AddControlQubits it, ot), opInfo)
        match ex.ResolvedType.Resolution with 
        | QsTypeKind.InvalidType -> built InvalidType
        | QsTypeKind.Operation ((it,ot), opInfo) when opInfo.Characteristics.AreInvalid -> ctlOpType ((it, ot), opInfo) |> built 
        | QsTypeKind.Operation ((it,ot), opInfo) -> opInfo.Characteristics.SupportedFunctors |> function 
            | Value functors when functors.Contains Controlled -> ctlOpType ((it, ot), opInfo) |> built
            | _ -> ArgumentException "given expression does not correspond to a suitable operation" |> raise 
        | _ -> ArgumentException "given expression does not correspond to a suitable operation" |> raise 

    /// Given a typed expression of operation type, creates a typed expression corresponding to a Adjoint application on that operation.
    /// Creates an expression of invalid type if the given expression is invalid. 
    /// Blindly builds the adjoint application if the characteristics of the given operation are invalid.
    /// Throws an ArgumentException if the given expression is valid but not of an operation type, or if it does not support the Adjoint functor.
    let AdjointOperation (ex : TypedExpression) = 
        let ex = StripPositionInfo.Apply ex
        let kind = QsExpressionKind.AdjointApplication (ex)
        let built = AutoGeneratedExpression kind ex.ResolvedType.Resolution ex.InferredInformation.HasLocalQuantumDependency
        match ex.ResolvedType.Resolution with 
        | QsTypeKind.InvalidType -> built
        | QsTypeKind.Operation (_, opInfo) when opInfo.Characteristics.AreInvalid -> built
        | QsTypeKind.Operation (_, opInfo) -> opInfo.Characteristics.SupportedFunctors |> function 
            | Value functors when functors.Contains Adjoint -> built
            | _ -> ArgumentException "given expression does not correspond to a suitable operation" |> raise 
        | _ -> ArgumentException "given expression does not correspond to a suitable operation" |> raise <|MERGE_RESOLUTION|>--- conflicted
+++ resolved
@@ -16,30 +16,6 @@
 
 // transformations used to strip range information for auto-generated syntax
 
-<<<<<<< HEAD
-type private StripPositionInfoFromType (parent : QsSyntaxTreeTransformation<_>) = 
-    inherit TypeTransformation<unit>(parent)
-    override this.onRangeInformation _ = Null
-
-and private StripPositionInfoFromExpression (parent : QsSyntaxTreeTransformation<_>) = 
-    inherit ExpressionTransformation<unit>(parent)
-    override this.onRangeInformation _ = Null
-
-and private StripPositionInfoFromStatement(parent : QsSyntaxTreeTransformation<_>) = 
-    inherit StatementTransformation<unit>(parent)
-    override this.onLocation _ = Null
-
-and private StripPositionInfoFromNamespace(parent : QsSyntaxTreeTransformation<_>) = 
-    inherit NamespaceTransformation<unit>(parent)
-    override this.onLocation _ = Null
-
-and public StripPositionInfo private (unsafe) = 
-    inherit QsSyntaxTreeTransformation<unit>()
-    static let defaultInstance = new StripPositionInfo()
-
-    new () as this =
-        StripPositionInfo("unsafe") then 
-=======
 type private StripPositionInfoFromType (parent : StripPositionInfo) = 
     inherit TypeTransformation(parent)
     override this.OnRangeInformation _ = Null
@@ -62,24 +38,16 @@
 
     new () as this =
         StripPositionInfo("_internal_") then 
->>>>>>> 759c6661
             this.Types <- new StripPositionInfoFromType(this) 
             this.Expressions <- new StripPositionInfoFromExpression(this)
             this.Statements <- new StripPositionInfoFromStatement(this)
             this.Namespaces <- new StripPositionInfoFromNamespace(this)
 
     static member public Default = defaultInstance
-<<<<<<< HEAD
-    static member public Apply t = defaultInstance.Types.Transform t
-    static member public Apply e = defaultInstance.Expressions.Transform e
-    static member public Apply s = defaultInstance.Statements.Transform s
-    static member public Apply a = defaultInstance.Namespaces.Transform a
-=======
     static member public Apply t = defaultInstance.Types.OnType t
     static member public Apply e = defaultInstance.Expressions.OnTypedExpression e
     static member public Apply s = defaultInstance.Statements.OnScope s
     static member public Apply a = defaultInstance.Namespaces.OnNamespace a
->>>>>>> 759c6661
 
 
 module SyntaxGenerator = 
